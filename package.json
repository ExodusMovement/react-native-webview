{
  "name": "@react-native-community/webview",
  "description": "React Native WebView component for iOS, Android, and macOS",
  "main": "index.js",
  "typings": "index.d.ts",
  "author": "Jamon Holmgren <jamon@infinite.red>",
  "contributors": [
    "Thibault Malbranche <malbranche.thibault@gmail.com>"
  ],
  "license": "MIT",
<<<<<<< HEAD
  "version": "8.1.0",
  "homepage": "https://github.com/react-native-community/webview#readme",
=======
  "version": "8.1.1",
  "homepage": "https://github.com/react-native-community/react-native-webview#readme",
>>>>>>> 11866328
  "scripts": {
    "start": "node node_modules/react-native/local-cli/cli.js start",
    "start:android": "react-native run-android --root example/",
    "start:ios": "react-native run-ios --project-path example/ios --scheme example",
    "start:macos": "node node_modules/react-native-macos/local-cli/cli.js start --use-react-native-macos",
    "ci": "CI=true && yarn lint && yarn test",
    "ci:publish": "yarn semantic-release",
    "lint": "yarn tsc --noEmit && yarn eslint ./src --ext .ts,.tsx",
    "build": "yarn tsc",
    "prepare": "yarn build",
    "test": "yarn jest"
  },
  "rn-docs": {
    "title": "Webview",
    "type": "Component"
  },
  "peerDependencies": {
    "react": "^16.9",
    "react-native": ">=0.60 <0.62"
  },
  "dependencies": {
    "escape-string-regexp": "2.0.0",
    "invariant": "2.2.4"
  },
  "devDependencies": {
    "@babel/core": "7.4.5",
    "@babel/runtime": "7.4.5",
    "@react-native-community/cli-platform-ios": "^3.0.0",
    "@react-native-community/cli-platform-android": "^3.0.0",
    "@semantic-release/git": "7.0.16",
    "@types/invariant": "^2.2.30",
    "@types/jest": "24.0.18",
    "@types/react": "16.8.8",
    "@types/react-native": "0.60.11",
    "@typescript-eslint/eslint-plugin": "2.1.0",
    "@typescript-eslint/parser": "2.1.0",
    "babel-eslint": "10.0.3",
    "babel-jest": "24.8.0",
    "babel-plugin-module-resolver": "3.1.3",
    "eslint": "6.3.0",
    "eslint-config-airbnb": "18.0.1",
    "eslint-config-prettier": "6.2.0",
    "eslint-plugin-import": "2.18.2",
    "eslint-plugin-jsx-a11y": "6.2.3",
    "eslint-plugin-react": "7.14.3",
    "eslint-plugin-react-native": "3.7.0",
    "jest": "24.9.0",
    "metro-react-native-babel-preset": "0.54.1",
    "react": "16.9.0",
    "react-native": "0.61.5",
    "react-native-macos": "0.60.0-microsoft.49",
    "semantic-release": "15.13.24",
    "typescript": "3.6.2"
  },
  "repository": {
    "type": "git",
    "url": "https://github.com/react-native-community/webview.git"
  },
  "files": [
    "android",
    "ios",
    "macos",
    "lib",
    "index.js",
    "index.d.ts",
    "react-native-webview.podspec"
  ]
}<|MERGE_RESOLUTION|>--- conflicted
+++ resolved
@@ -8,13 +8,8 @@
     "Thibault Malbranche <malbranche.thibault@gmail.com>"
   ],
   "license": "MIT",
-<<<<<<< HEAD
-  "version": "8.1.0",
+  "version": "8.1.1",
   "homepage": "https://github.com/react-native-community/webview#readme",
-=======
-  "version": "8.1.1",
-  "homepage": "https://github.com/react-native-community/react-native-webview#readme",
->>>>>>> 11866328
   "scripts": {
     "start": "node node_modules/react-native/local-cli/cli.js start",
     "start:android": "react-native run-android --root example/",
