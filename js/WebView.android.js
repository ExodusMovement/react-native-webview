/**
 * Copyright (c) 2015-present, Facebook, Inc.
 *
 * This source code is licensed under the MIT license found in the
 * LICENSE file in the root directory of this source tree.
 *
 * @format
 * @flow
 */

import React from 'react';

import ReactNative, {
  ActivityIndicator,
  Image,
  requireNativeComponent,
  StyleSheet,
  UIManager,
  View,
  NativeModules
} from 'react-native';

import invariant from 'fbjs/lib/invariant';
import keyMirror from 'fbjs/lib/keyMirror';

import {
  defaultOriginWhitelist,
  createOnShouldStartLoadWithRequest,
} from './WebViewShared';
import type {
  WebViewError,
  WebViewErrorEvent,
  WebViewMessageEvent,
  WebViewNavigationEvent,
  WebViewProgressEvent,
  WebViewSharedProps,
  WebViewSource,
} from './WebViewTypes';

const resolveAssetSource = Image.resolveAssetSource;

const WebViewState = keyMirror({
  IDLE: null,
  LOADING: null,
  ERROR: null,
});

const defaultRenderLoading = () => (
  <View style={styles.loadingView}>
    <ActivityIndicator style={styles.loadingProgressBar} />
  </View>
);

type State = {|
  viewState: WebViewState,
  lastErrorEvent: ?WebViewError,
|};

/**
 * Renders a native WebView.
 */
class WebView extends React.Component<WebViewSharedProps, State> {
  static defaultProps = {
    overScrollMode: 'always',
    javaScriptEnabled: true,
    thirdPartyCookiesEnabled: true,
    scalesPageToFit: true,
    allowFileAccess: false,
    saveFormDataDisabled: false,
<<<<<<< HEAD
    enableCache: true,
=======
    androidHardwareAccelerationDisabled: false,
>>>>>>> 0fdd51de
    originWhitelist: defaultOriginWhitelist,
  };

  static isFileUploadSupported = async () => {
    // native implementation should return "true" only for Android 5+
    return NativeModules.RNCWebView.isFileUploadSupported();
  }

  state = {
    viewState: this.props.startInLoadingState
      ? WebViewState.LOADING
      : WebViewState.IDLE,
    lastErrorEvent: null,
  };

  webViewRef = React.createRef();

  render() {
    let otherView = null;

    if (this.state.viewState === WebViewState.LOADING) {
      otherView = (this.props.renderLoading || defaultRenderLoading)();
    } else if (this.state.viewState === WebViewState.ERROR) {
      const errorEvent = this.state.lastErrorEvent;
      invariant(errorEvent != null, 'lastErrorEvent expected to be non-null');
      otherView =
        this.props.renderError &&
        this.props.renderError(
          errorEvent.domain,
          errorEvent.code,
          errorEvent.description,
        );
    } else if (this.state.viewState !== WebViewState.IDLE) {
      console.error(
        'RNCWebView invalid state encountered: ' + this.state.viewState,
      );
    }

    const webViewStyles = [styles.container, this.props.style];
    if (
      this.state.viewState === WebViewState.LOADING ||
      this.state.viewState === WebViewState.ERROR
    ) {
      // if we're in either LOADING or ERROR states, don't show the webView
      webViewStyles.push(styles.hidden);
    }

    let source: WebViewSource = this.props.source || {};
    if (!this.props.source && this.props.html) {
      source = { html: this.props.html };
    } else if (!this.props.source && this.props.url) {
      source = { uri: this.props.url };
    }

    if (source.method === 'POST' && source.headers) {
      console.warn(
        'WebView: `source.headers` is not supported when using POST.',
      );
    } else if (source.method === 'GET' && source.body) {
      console.warn('WebView: `source.body` is not supported when using GET.');
    }

    const nativeConfig = this.props.nativeConfig || {};

    let NativeWebView = nativeConfig.component || RNCWebView;

    const onShouldStartLoadWithRequest = createOnShouldStartLoadWithRequest(
      this.onShouldStartLoadWithRequestCallback,
      this.props.originWhitelist,
      this.props.onShouldStartLoadWithRequest,
    );

    const webView = (
      <NativeWebView
        ref={this.webViewRef}
        key="webViewKey"
        style={webViewStyles}
        source={resolveAssetSource(source)}
        scalesPageToFit={this.props.scalesPageToFit}
        allowFileAccess={this.props.allowFileAccess}
        injectedJavaScript={this.props.injectedJavaScript}
        userAgent={this.props.userAgent}
        javaScriptEnabled={this.props.javaScriptEnabled}
        androidHardwareAccelerationDisabled={this.props.androidHardwareAccelerationDisabled}
        thirdPartyCookiesEnabled={this.props.thirdPartyCookiesEnabled}
        domStorageEnabled={this.props.domStorageEnabled}
        messagingEnabled={typeof this.props.onMessage === 'function'}
        onMessage={this.onMessage}
        overScrollMode={this.props.overScrollMode}
        contentInset={this.props.contentInset}
        automaticallyAdjustContentInsets={
          this.props.automaticallyAdjustContentInsets
        }
        onShouldStartLoadWithRequest={onShouldStartLoadWithRequest}
        onContentSizeChange={this.props.onContentSizeChange}
        onLoadingStart={this.onLoadingStart}
        onLoadingFinish={this.onLoadingFinish}
        onLoadingError={this.onLoadingError}
        onLoadingProgress={this.onLoadingProgress}
        testID={this.props.testID}
        geolocationEnabled={this.props.geolocationEnabled}
        mediaPlaybackRequiresUserAction={
          this.props.mediaPlaybackRequiresUserAction
        }
        allowUniversalAccessFromFileURLs={
          this.props.allowUniversalAccessFromFileURLs
        }
        mixedContentMode={this.props.mixedContentMode}
        saveFormDataDisabled={this.props.saveFormDataDisabled}
        urlPrefixesForDefaultIntent={this.props.urlPrefixesForDefaultIntent}
        {...nativeConfig.props}
      />
    );

    return (
      <View style={styles.container}>
        {webView}
        {otherView}
      </View>
    );
  }

  goForward = () => {
    UIManager.dispatchViewManagerCommand(
      this.getWebViewHandle(),
      UIManager.RNCWebView.Commands.goForward,
      null,
    );
  };

  goBack = () => {
    UIManager.dispatchViewManagerCommand(
      this.getWebViewHandle(),
      UIManager.RNCWebView.Commands.goBack,
      null,
    );
  };

  reload = () => {
    this.setState({
      viewState: WebViewState.LOADING,
    });
    UIManager.dispatchViewManagerCommand(
      this.getWebViewHandle(),
      UIManager.RNCWebView.Commands.reload,
      null,
    );
  };

  stopLoading = () => {
    UIManager.dispatchViewManagerCommand(
      this.getWebViewHandle(),
      UIManager.RNCWebView.Commands.stopLoading,
      null,
    );
  };

  postMessage = (data: string) => {
    UIManager.dispatchViewManagerCommand(
      this.getWebViewHandle(),
      UIManager.RNCWebView.Commands.postMessage,
      [String(data)],
    );
  };

  /**
   * Injects a javascript string into the referenced WebView. Deliberately does not
   * return a response because using eval() to return a response breaks this method
   * on pages with a Content Security Policy that disallows eval(). If you need that
   * functionality, look into postMessage/onMessage.
   */
  injectJavaScript = (data: string) => {
    UIManager.dispatchViewManagerCommand(
      this.getWebViewHandle(),
      UIManager.RNCWebView.Commands.injectJavaScript,
      [data],
    );
  };

  /**
   * We return an event with a bunch of fields including:
   *  url, title, loading, canGoBack, canGoForward
   */
  updateNavigationState = (event: WebViewNavigationEvent) => {
    if (this.props.onNavigationStateChange) {
      this.props.onNavigationStateChange(event.nativeEvent);
    }
  };

  getWebViewHandle = () => {
    return ReactNative.findNodeHandle(this.webViewRef.current);
  };

  onLoadingStart = (event: WebViewNavigationEvent) => {
    const onLoadStart = this.props.onLoadStart;
    onLoadStart && onLoadStart(event);
    this.updateNavigationState(event);
  };

  onLoadingError = (event: WebViewErrorEvent) => {
    event.persist(); // persist this event because we need to store it
    const { onError, onLoadEnd } = this.props;
    onError && onError(event);
    onLoadEnd && onLoadEnd(event);
    console.warn('Encountered an error loading page', event.nativeEvent);

    this.setState({
      lastErrorEvent: event.nativeEvent,
      viewState: WebViewState.ERROR,
    });
  };

  onLoadingFinish = (event: WebViewNavigationEvent) => {
    const { onLoad, onLoadEnd } = this.props;
    onLoad && onLoad(event);
    onLoadEnd && onLoadEnd(event);
    this.setState({
      viewState: WebViewState.IDLE,
    });
    this.updateNavigationState(event);
  };

  onMessage = (event: WebViewMessageEvent) => {
    const { onMessage } = this.props;
    onMessage && onMessage(event);
  };

  onLoadingProgress = (event: WebViewProgressEvent) => {
    const { onLoadProgress } = this.props;
    onLoadProgress && onLoadProgress(event);
  };

  onShouldStartLoadWithRequestCallback = (
    shouldStart: boolean,
    url: string,
  ) => {
    if (shouldStart) {
      UIManager.dispatchViewManagerCommand(
        this.getWebViewHandle(),
        UIManager.RNCWebView.Commands.loadUrl,
        [String(url)],
      );
    }
  };
}

const RNCWebView = requireNativeComponent('RNCWebView');

const styles = StyleSheet.create({
  container: {
    flex: 1,
  },
  hidden: {
    height: 0,
    flex: 0, // disable 'flex:1' when hiding a View
  },
  loadingView: {
    flex: 1,
    justifyContent: 'center',
    alignItems: 'center',
  },
  loadingProgressBar: {
    height: 20,
  },
});

module.exports = WebView;<|MERGE_RESOLUTION|>--- conflicted
+++ resolved
@@ -67,11 +67,8 @@
     scalesPageToFit: true,
     allowFileAccess: false,
     saveFormDataDisabled: false,
-<<<<<<< HEAD
     enableCache: true,
-=======
     androidHardwareAccelerationDisabled: false,
->>>>>>> 0fdd51de
     originWhitelist: defaultOriginWhitelist,
   };
 
