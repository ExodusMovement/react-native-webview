/**
 * Copyright (c) 2015-present, Facebook, Inc.
 *
 * This source code is licensed under the MIT license found in the
 * LICENSE file in the root directory of this source tree.
 *
 * @format
 * @flow
 */

import React from 'react';
import {
  ActivityIndicator,
  Linking,
  StyleSheet,
  Text,
  UIManager,
  View,
  requireNativeComponent,
  NativeModules,
  Image,
  findNodeHandle,
} from 'react-native';

import invariant from 'fbjs/lib/invariant';
import keyMirror from 'fbjs/lib/keyMirror';

import {
  defaultOriginWhitelist,
  createOnShouldStartLoadWithRequest,
} from './WebViewShared';
import type {
  WebViewEvent,
  WebViewError,
  WebViewErrorEvent,
  WebViewMessageEvent,
  WebViewNavigationEvent,
  WebViewSharedProps,
  WebViewSource,
  WebViewProgressEvent,
} from './WebViewTypes';

const resolveAssetSource = Image.resolveAssetSource;

// Imported from https://github.com/facebook/react-native/blob/master/Libraries/Components/ScrollView/processDecelerationRate.js
function processDecelerationRate(decelerationRate) {
  if (decelerationRate === 'normal') {
    decelerationRate = 0.998;
  } else if (decelerationRate === 'fast') {
    decelerationRate = 0.99;
  }
  return decelerationRate;
}

const RNCUIWebViewManager = NativeModules.RNCUIWebViewManager;
const RNCWKWebViewManager = NativeModules.RNCWKWebViewManager;

const BGWASH = 'rgba(255,255,255,0.8)';

const WebViewState = keyMirror({
  IDLE: null,
  LOADING: null,
  ERROR: null,
});

const NavigationType = keyMirror({
  click: true,
  formsubmit: true,
  backforward: true,
  reload: true,
  formresubmit: true,
  other: true,
});

const JSNavigationScheme = 'react-js-navigation';

type State = {|
  viewState: WebViewState,
  lastErrorEvent: ?WebViewError,
|};

const DataDetectorTypes = [
  'phoneNumber',
  'link',
  'address',
  'calendarEvent',
  'trackingNumber',
  'flightNumber',
  'lookupSuggestion',
  'none',
  'all',
];

const defaultRenderLoading = () => (
  <View style={styles.loadingView}>
    <ActivityIndicator />
  </View>
);
const defaultRenderError = (errorDomain, errorCode, errorDesc) => (
  <View style={styles.errorContainer}>
    <Text style={styles.errorTextTitle}>Error loading page</Text>
    <Text style={styles.errorText}>{'Domain: ' + errorDomain}</Text>
    <Text style={styles.errorText}>{'Error Code: ' + errorCode}</Text>
    <Text style={styles.errorText}>{'Description: ' + errorDesc}</Text>
  </View>
);

/**
 * `WebView` renders web content in a native view.
 *
 *```
 * import React, { Component } from 'react';
 * import { WebView } from 'react-native';
 *
 * class MyWeb extends Component {
 *   render() {
 *     return (
 *       <WebView
 *         source={{uri: 'https://github.com/facebook/react-native'}}
 *         style={{marginTop: 20}}
 *       />
 *     );
 *   }
 * }
 *```
 *
 * You can use this component to navigate back and forth in the web view's
 * history and configure various properties for the web content.
 */
class WebView extends React.Component<WebViewSharedProps, State> {
  static JSNavigationScheme = JSNavigationScheme;
  static NavigationType = NavigationType;

  static defaultProps = {
    useWebKit: true,
<<<<<<< HEAD
    enableCache: true,
    originWhitelist: WebViewShared.defaultOriginWhitelist,
=======
    originWhitelist: defaultOriginWhitelist,
    useSharedProcessPool: true,
>>>>>>> ac59610f
  };

  static isFileUploadSupported = async () => {
    // no native implementation for iOS, depends only on permissions
    return true;
  }

  state = {
    viewState: this.props.startInLoadingState
      ? WebViewState.LOADING
      : WebViewState.IDLE,
    lastErrorEvent: null,
  };

  webViewRef = React.createRef();

  UNSAFE_componentWillMount() {
    if (
      this.props.useWebKit === true &&
      this.props.scalesPageToFit !== undefined
    ) {
      console.warn(
        'The scalesPageToFit property is not supported when useWebKit = true',
      );
    }
    if (
      !this.props.useWebKit &&
      this.props.allowsBackForwardNavigationGestures
    ) {
      console.warn(
        'The allowsBackForwardNavigationGestures property is not supported when useWebKit = false',
      );
    }

    if (
      !this.props.useWebKit &&
      this.props.incognito
    ) {
      console.warn(
        'The incognito property is not supported when useWebKit = false',
      );
    }
  }

  render() {
    let otherView = null;

    let scalesPageToFit;

    if (this.props.useWebKit) {
      ({ scalesPageToFit } = this.props);
    } else {
      ({ scalesPageToFit = true } = this.props);
    }

    if (this.state.viewState === WebViewState.LOADING) {
      otherView = (this.props.renderLoading || defaultRenderLoading)();
    } else if (this.state.viewState === WebViewState.ERROR) {
      const errorEvent = this.state.lastErrorEvent;
      invariant(errorEvent != null, 'lastErrorEvent expected to be non-null');
      otherView = (this.props.renderError || defaultRenderError)(
        errorEvent.domain,
        errorEvent.code,
        errorEvent.description,
      );
    } else if (this.state.viewState !== WebViewState.IDLE) {
      console.error(
        'RNCWebView invalid state encountered: ' + this.state.viewState,
      );
    }

    const webViewStyles = [styles.container, styles.webView, this.props.style];
    if (
      this.state.viewState === WebViewState.LOADING ||
      this.state.viewState === WebViewState.ERROR
    ) {
      // if we're in either LOADING or ERROR states, don't show the webView
      webViewStyles.push(styles.hidden);
    }

    const nativeConfig = this.props.nativeConfig || {};

    const onShouldStartLoadWithRequest = createOnShouldStartLoadWithRequest(
      this.onShouldStartLoadWithRequestCallback,
      this.props.originWhitelist,
      this.props.onShouldStartLoadWithRequest,
    );

    const decelerationRate = processDecelerationRate(
      this.props.decelerationRate,
    );

    let source: WebViewSource = this.props.source || {};
    if (!this.props.source && this.props.html) {
      source = { html: this.props.html };
    } else if (!this.props.source && this.props.url) {
      source = { uri: this.props.url };
    }

    const messagingEnabled = typeof this.props.onMessage === 'function';

    let NativeWebView = nativeConfig.component;

    if (this.props.useWebKit) {
      NativeWebView = NativeWebView || RNCWKWebView;
    } else {
      NativeWebView = NativeWebView || RNCUIWebView;
    }

    const webView = (
      <NativeWebView
        ref={this.webViewRef}
        key="webViewKey"
        style={webViewStyles}
        source={resolveAssetSource(source)}
        injectedJavaScript={this.props.injectedJavaScript}
        bounces={this.props.bounces}
        scrollEnabled={this.props.scrollEnabled}
        pagingEnabled={this.props.pagingEnabled}
        decelerationRate={decelerationRate}
        contentInset={this.props.contentInset}
        automaticallyAdjustContentInsets={
          this.props.automaticallyAdjustContentInsets
        }
        hideKeyboardAccessoryView={this.props.hideKeyboardAccessoryView}
        allowsBackForwardNavigationGestures={this.props.allowsBackForwardNavigationGestures}
        incognito={this.props.incognito}
        userAgent={this.props.userAgent}
        onLoadingStart={this._onLoadingStart}
        onLoadingFinish={this._onLoadingFinish}
        onLoadingError={this._onLoadingError}
        onLoadingProgress={this._onLoadingProgress}
        messagingEnabled={messagingEnabled}
        onMessage={this._onMessage}
        onShouldStartLoadWithRequest={onShouldStartLoadWithRequest}
        scalesPageToFit={scalesPageToFit}
        allowsInlineMediaPlayback={this.props.allowsInlineMediaPlayback}
        mediaPlaybackRequiresUserAction={
          this.props.mediaPlaybackRequiresUserAction
        }
        dataDetectorTypes={this.props.dataDetectorTypes}
        useSharedProcessPool={this.props.useSharedProcessPool}
        allowsLinkPreview={this.props.allowsLinkPreview}
        {...nativeConfig.props}
      />
    );

    return (
      <View style={styles.container}>
        {webView}
        {otherView}
      </View>
    );
  }

  _getCommands() {
    if (!this.props.useWebKit) {
      return UIManager.RNCUIWebView.Commands;
    }

    return UIManager.RNCWKWebView.Commands;
  }

  /**
   * Go forward one page in the web view's history.
   */
  goForward = () => {
    UIManager.dispatchViewManagerCommand(
      this.getWebViewHandle(),
      this._getCommands().goForward,
      null,
    );
  };

  /**
   * Go back one page in the web view's history.
   */
  goBack = () => {
    UIManager.dispatchViewManagerCommand(
      this.getWebViewHandle(),
      this._getCommands().goBack,
      null,
    );
  };

  /**
   * Reloads the current page.
   */
  reload = () => {
    this.setState({ viewState: WebViewState.LOADING });
    UIManager.dispatchViewManagerCommand(
      this.getWebViewHandle(),
      this._getCommands().reload,
      null,
    );
  };

  /**
   * Stop loading the current page.
   */
  stopLoading = () => {
    UIManager.dispatchViewManagerCommand(
      this.getWebViewHandle(),
      this._getCommands().stopLoading,
      null,
    );
  };

  /**
   * Posts a message to the web view, which will emit a `message` event.
   * Accepts one argument, `data`, which must be a string.
   *
   * In your webview, you'll need to something like the following.
   *
   * ```js
   * document.addEventListener('message', e => { document.title = e.data; });
   * ```
   */
  postMessage = (data: string) => {
    UIManager.dispatchViewManagerCommand(
      this.getWebViewHandle(),
      this._getCommands().postMessage,
      [String(data)],
    );
  };

  /**
   * Injects a javascript string into the referenced WebView. Deliberately does not
   * return a response because using eval() to return a response breaks this method
   * on pages with a Content Security Policy that disallows eval(). If you need that
   * functionality, look into postMessage/onMessage.
   */
  injectJavaScript = (data: string) => {
    UIManager.dispatchViewManagerCommand(
      this.getWebViewHandle(),
      this._getCommands().injectJavaScript,
      [data],
    );
  };

  /**
   * We return an event with a bunch of fields including:
   *  url, title, loading, canGoBack, canGoForward
   */
  _updateNavigationState = (event: WebViewNavigationEvent) => {
    if (this.props.onNavigationStateChange) {
      this.props.onNavigationStateChange(event.nativeEvent);
    }
  };

  /**
   * Returns the native `WebView` node.
   */
  getWebViewHandle = () => {
    return findNodeHandle(this.webViewRef.current);
  };

  _onLoadingStart = (event: WebViewNavigationEvent) => {
    const onLoadStart = this.props.onLoadStart;
    onLoadStart && onLoadStart(event);
    this._updateNavigationState(event);
  };

  _onLoadingError = (event: WebViewErrorEvent) => {
    event.persist(); // persist this event because we need to store it
    const { onError, onLoadEnd } = this.props;
    onError && onError(event);
    onLoadEnd && onLoadEnd(event);
    console.warn('Encountered an error loading page', event.nativeEvent);

    this.setState({
      lastErrorEvent: event.nativeEvent,
      viewState: WebViewState.ERROR,
    });
  };

  _onLoadingFinish = (event: WebViewNavigationEvent) => {
    const { onLoad, onLoadEnd } = this.props;
    onLoad && onLoad(event);
    onLoadEnd && onLoadEnd(event);
    this.setState({
      viewState: WebViewState.IDLE,
    });
    this._updateNavigationState(event);
  };

  _onMessage = (event: WebViewMessageEvent) => {
    const { onMessage } = this.props;
    onMessage && onMessage(event);
  };

  _onLoadingProgress = (event: WebViewProgressEvent) => {
    const { onLoadProgress } = this.props;
    onLoadProgress && onLoadProgress(event);
  };

  onShouldStartLoadWithRequestCallback = (
    shouldStart: boolean,
    url: string,
    lockIdentifier: number,
  ) => {
    let viewManager = (this.props.nativeConfig || {}).viewManager;

    if (this.props.useWebKit) {
      viewManager = viewManager || RNCWKWebViewManager;
    } else {
      viewManager = viewManager || RNCUIWebViewManager;
    }
    invariant(viewManager != null, 'viewManager expected to be non-null');
    viewManager.startLoadWithResult(!!shouldStart, lockIdentifier);
  };

  componentDidUpdate(prevProps: WebViewSharedProps) {
    if (!(prevProps.useWebKit && this.props.useWebKit)) {
      return;
    }

    this._showRedboxOnPropChanges(prevProps, 'allowsInlineMediaPlayback');
    this._showRedboxOnPropChanges(prevProps, 'incognito');
    this._showRedboxOnPropChanges(prevProps, 'mediaPlaybackRequiresUserAction');
    this._showRedboxOnPropChanges(prevProps, 'dataDetectorTypes');

    if (this.props.scalesPageToFit !== undefined) {
      console.warn(
        'The scalesPageToFit property is not supported when useWebKit = true',
      );
    }
  }

  _showRedboxOnPropChanges(prevProps, propName: string) {
    if (this.props[propName] !== prevProps[propName]) {
      console.error(
        `Changes to property ${propName} do nothing after the initial render.`,
      );
    }
  }
}

const RNCUIWebView = requireNativeComponent('RNCUIWebView');
const RNCWKWebView = requireNativeComponent('RNCWKWebView');

const styles = StyleSheet.create({
  container: {
    flex: 1,
  },
  errorContainer: {
    flex: 1,
    justifyContent: 'center',
    alignItems: 'center',
    backgroundColor: BGWASH,
  },
  errorText: {
    fontSize: 14,
    textAlign: 'center',
    marginBottom: 2,
  },
  errorTextTitle: {
    fontSize: 15,
    fontWeight: '500',
    marginBottom: 10,
  },
  hidden: {
    height: 0,
    flex: 0, // disable 'flex:1' when hiding a View
  },
  loadingView: {
    backgroundColor: BGWASH,
    flex: 1,
    justifyContent: 'center',
    alignItems: 'center',
    height: 100,
  },
  webView: {
    backgroundColor: '#ffffff',
  },
});

module.exports = WebView;<|MERGE_RESOLUTION|>--- conflicted
+++ resolved
@@ -133,13 +133,9 @@
 
   static defaultProps = {
     useWebKit: true,
-<<<<<<< HEAD
     enableCache: true,
-    originWhitelist: WebViewShared.defaultOriginWhitelist,
-=======
     originWhitelist: defaultOriginWhitelist,
     useSharedProcessPool: true,
->>>>>>> ac59610f
   };
 
   static isFileUploadSupported = async () => {
