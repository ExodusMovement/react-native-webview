/**
 * Copyright (c) 2015-present, Facebook, Inc.
 *
 * This source code is licensed under the MIT license found in the
 * LICENSE file in the root directory of this source tree.
 */

#import "RNCWKWebView.h"
#import <React/RCTConvert.h>
#import <React/RCTAutoInsetsProtocol.h>
#import "RNCWKProcessPoolManager.h"
#import <UIKit/UIKit.h>

#import "objc/runtime.h"

static NSString *const MessageHanderName = @"ReactNative";

// runtime trick to remove WKWebView keyboard default toolbar
// see: http://stackoverflow.com/questions/19033292/ios-7-uiwebview-keyboard-issue/19042279#19042279
@interface _SwizzleHelperWK : NSObject @end
@implementation _SwizzleHelperWK
-(id)inputAccessoryView
{
  return nil;
}
@end

@interface RNCWKWebView () <WKUIDelegate, WKNavigationDelegate, WKScriptMessageHandler, UIScrollViewDelegate, RCTAutoInsetsProtocol>
@property (nonatomic, copy) RCTDirectEventBlock onLoadingStart;
@property (nonatomic, copy) RCTDirectEventBlock onLoadingFinish;
@property (nonatomic, copy) RCTDirectEventBlock onLoadingError;
@property (nonatomic, copy) RCTDirectEventBlock onLoadingProgress;
@property (nonatomic, copy) RCTDirectEventBlock onShouldStartLoadWithRequest;
@property (nonatomic, copy) RCTDirectEventBlock onMessage;
@property (nonatomic, copy) WKWebView *webView;
@end

@implementation RNCWKWebView
{
  UIColor * _savedBackgroundColor;
  BOOL _savedHideKeyboardAccessoryView;
}

- (void)dealloc{}

/**
 * See https://developer.apple.com/library/content/documentation/Cocoa/Conceptual/DisplayWebContent/Tasks/WebKitAvail.html.
 */
+ (BOOL)dynamicallyLoadWebKitIfAvailable
{
  static BOOL _webkitAvailable=NO;
  static dispatch_once_t onceToken;

  dispatch_once(&onceToken, ^{
    NSBundle *webKitBundle = [NSBundle bundleWithPath:@"/System/Library/Frameworks/WebKit.framework"];
    if (webKitBundle) {
      _webkitAvailable = [webKitBundle load];
    }
  });

  return _webkitAvailable;
}

- (instancetype)initWithFrame:(CGRect)frame
{
  if ((self = [super initWithFrame:frame])) {
    super.backgroundColor = [UIColor clearColor];
    _bounces = YES;
    _scrollEnabled = YES;
    _automaticallyAdjustContentInsets = YES;
    _contentInset = UIEdgeInsetsZero;
  }
  return self;
}

- (void)didMoveToWindow
{
  if (self.window != nil && _webView == nil) {
    if (![[self class] dynamicallyLoadWebKitIfAvailable]) {
      return;
    };

    WKWebViewConfiguration *wkWebViewConfig = [WKWebViewConfiguration new];
<<<<<<< HEAD
    if (_enableCache) {
      wkWebViewConfig.websiteDataStore = [WKWebsiteDataStore defaultDataStore];
=======
    if (_incognito) {
      wkWebViewConfig.websiteDataStore = [WKWebsiteDataStore nonPersistentDataStore];
    }
    if(self.useSharedProcessPool) {
        wkWebViewConfig.processPool = [[RNCWKProcessPoolManager sharedManager] sharedProcessPool];
>>>>>>> ac59610f
    }
    wkWebViewConfig.userContentController = [WKUserContentController new];
    [wkWebViewConfig.userContentController addScriptMessageHandler: self name: MessageHanderName];
    wkWebViewConfig.allowsInlineMediaPlayback = _allowsInlineMediaPlayback;
#if WEBKIT_IOS_10_APIS_AVAILABLE
    wkWebViewConfig.mediaTypesRequiringUserActionForPlayback = _mediaPlaybackRequiresUserAction
      ? WKAudiovisualMediaTypeAll
      : WKAudiovisualMediaTypeNone;
    wkWebViewConfig.dataDetectorTypes = _dataDetectorTypes;
#else
    wkWebViewConfig.mediaPlaybackRequiresUserAction = _mediaPlaybackRequiresUserAction;
#endif

    _webView = [[WKWebView alloc] initWithFrame:self.bounds configuration: wkWebViewConfig];
    _webView.scrollView.delegate = self;
    _webView.UIDelegate = self;
    _webView.navigationDelegate = self;
    _webView.scrollView.scrollEnabled = _scrollEnabled;
    _webView.scrollView.pagingEnabled = _pagingEnabled;
    _webView.scrollView.bounces = _bounces;
    _webView.allowsLinkPreview = _allowsLinkPreview;
    [_webView addObserver:self forKeyPath:@"estimatedProgress" options:NSKeyValueObservingOptionOld | NSKeyValueObservingOptionNew context:nil];
    _webView.allowsBackForwardNavigationGestures = _allowsBackForwardNavigationGestures;

    if (_userAgent) {
      _webView.customUserAgent = _userAgent;
    }
#if defined(__IPHONE_OS_VERSION_MAX_ALLOWED) && __IPHONE_OS_VERSION_MAX_ALLOWED >= 110000 /* __IPHONE_11_0 */
    if ([_webView.scrollView respondsToSelector:@selector(setContentInsetAdjustmentBehavior:)]) {
      _webView.scrollView.contentInsetAdjustmentBehavior = UIScrollViewContentInsetAdjustmentNever;
    }
#endif

    [self addSubview:_webView];
    [self setHideKeyboardAccessoryView: _savedHideKeyboardAccessoryView];
    [self visitSource];
  }
}

// Update webview property when the component prop changes.
- (void)setAllowsBackForwardNavigationGestures:(BOOL)allowsBackForwardNavigationGestures {
  _allowsBackForwardNavigationGestures = allowsBackForwardNavigationGestures;
  _webView.allowsBackForwardNavigationGestures = _allowsBackForwardNavigationGestures;
}


- (void)removeFromSuperview
{
    if (_webView) {
        [_webView.configuration.userContentController removeScriptMessageHandlerForName:MessageHanderName];
        [_webView removeObserver:self forKeyPath:@"estimatedProgress"];
        [_webView removeFromSuperview];
        _webView = nil;
    }

    [super removeFromSuperview];
}

- (void)observeValueForKeyPath:(NSString *)keyPath ofObject:(id)object change:(NSDictionary<NSKeyValueChangeKey,id> *)change context:(void *)context{
    if ([keyPath isEqual:@"estimatedProgress"] && object == self.webView) {
        if(_onLoadingProgress){
             NSMutableDictionary<NSString *, id> *event = [self baseEvent];
            [event addEntriesFromDictionary:@{@"progress":[NSNumber numberWithDouble:self.webView.estimatedProgress]}];
            _onLoadingProgress(event);
        }
    }else{
        [super observeValueForKeyPath:keyPath ofObject:object change:change context:context];
    }
}

- (void)setBackgroundColor:(UIColor *)backgroundColor
{
  _savedBackgroundColor = backgroundColor;
  if (_webView == nil) {
    return;
  }

  CGFloat alpha = CGColorGetAlpha(backgroundColor.CGColor);
  self.opaque = _webView.opaque = (alpha == 1.0);
  _webView.scrollView.backgroundColor = backgroundColor;
  _webView.backgroundColor = backgroundColor;
}

/**
 * This method is called whenever JavaScript running within the web view calls:
 *   - window.webkit.messageHandlers.[MessageHanderName].postMessage
 */
- (void)userContentController:(WKUserContentController *)userContentController
       didReceiveScriptMessage:(WKScriptMessage *)message
{
  if (_onMessage != nil) {
    NSMutableDictionary<NSString *, id> *event = [self baseEvent];
    [event addEntriesFromDictionary: @{@"data": message.body}];
    _onMessage(event);
  }
}

- (void)setSource:(NSDictionary *)source
{
  if (![_source isEqualToDictionary:source]) {
    _source = [source copy];

    if (_webView != nil) {
      [self visitSource];
    }
  }
}

- (void)setContentInset:(UIEdgeInsets)contentInset
{
  _contentInset = contentInset;
  [RCTView autoAdjustInsetsForView:self
                    withScrollView:_webView.scrollView
                      updateOffset:NO];
}

- (void)refreshContentInset
{
  [RCTView autoAdjustInsetsForView:self
                    withScrollView:_webView.scrollView
                      updateOffset:YES];
}

- (void)visitSource
{
  // Check for a static html source first
  NSString *html = [RCTConvert NSString:_source[@"html"]];
  if (html) {
    NSURL *baseURL = [RCTConvert NSURL:_source[@"baseUrl"]];
    if (!baseURL) {
      baseURL = [NSURL URLWithString:@"about:blank"];
    }
    [_webView loadHTMLString:html baseURL:baseURL];
    return;
  }

  NSURLRequest *request = [RCTConvert NSURLRequest:_source];
  // Because of the way React works, as pages redirect, we actually end up
  // passing the redirect urls back here, so we ignore them if trying to load
  // the same url. We'll expose a call to 'reload' to allow a user to load
  // the existing page.
  if ([request.URL isEqual:_webView.URL]) {
    return;
  }
  if (!request.URL) {
    // Clear the webview
    [_webView loadHTMLString:@"" baseURL:nil];
    return;
  }
  [_webView loadRequest:request];
}

-(void)setHideKeyboardAccessoryView:(BOOL)hideKeyboardAccessoryView
{

    if (_webView == nil) {
        _savedHideKeyboardAccessoryView = hideKeyboardAccessoryView;
        return;
    }

    if (_savedHideKeyboardAccessoryView == false) {
        return;
    }

    UIView* subview;
    for (UIView* view in _webView.scrollView.subviews) {
        if([[view.class description] hasPrefix:@"WK"])
            subview = view;
    }

    if(subview == nil) return;

    NSString* name = [NSString stringWithFormat:@"%@_SwizzleHelperWK", subview.class.superclass];
    Class newClass = NSClassFromString(name);

    if(newClass == nil)
    {
        newClass = objc_allocateClassPair(subview.class, [name cStringUsingEncoding:NSASCIIStringEncoding], 0);
        if(!newClass) return;

        Method method = class_getInstanceMethod([_SwizzleHelperWK class], @selector(inputAccessoryView));
        class_addMethod(newClass, @selector(inputAccessoryView), method_getImplementation(method), method_getTypeEncoding(method));

        objc_registerClassPair(newClass);
    }

    object_setClass(subview, newClass);
}

- (void)scrollViewWillBeginDragging:(UIScrollView *)scrollView
{
  scrollView.decelerationRate = _decelerationRate;
}

- (void)setScrollEnabled:(BOOL)scrollEnabled
{
  _scrollEnabled = scrollEnabled;
  _webView.scrollView.scrollEnabled = scrollEnabled;
}

- (void)postMessage:(NSString *)message
{
  NSDictionary *eventInitDict = @{@"data": message};
  NSString *source = [NSString
    stringWithFormat:@"document.dispatchEvent(new MessageEvent('message', %@));",
    RCTJSONStringify(eventInitDict, NULL)
  ];
  [self evaluateJS: source thenCall: nil];
}

- (void)layoutSubviews
{
  [super layoutSubviews];

  // Ensure webview takes the position and dimensions of RNCWKWebView
  _webView.frame = self.bounds;
}

- (NSMutableDictionary<NSString *, id> *)baseEvent
{
  NSDictionary *event = @{
    @"url": _webView.URL.absoluteString ?: @"",
    @"title": _webView.title,
    @"loading" : @(_webView.loading),
    @"canGoBack": @(_webView.canGoBack),
    @"canGoForward" : @(_webView.canGoForward)
  };
  return [[NSMutableDictionary alloc] initWithDictionary: event];
}

#pragma mark - WKNavigationDelegate methods

/**
* alert
*/
- (void)webView:(WKWebView *)webView runJavaScriptAlertPanelWithMessage:(NSString *)message initiatedByFrame:(WKFrameInfo *)frame completionHandler:(void (^)(void))completionHandler
{
    UIAlertController *alert = [UIAlertController alertControllerWithTitle:@"" message:message preferredStyle:UIAlertControllerStyleAlert];
    [alert addAction:[UIAlertAction actionWithTitle:@"Ok" style:UIAlertActionStyleDefault handler:^(UIAlertAction *action) {
        completionHandler();
    }]];
    [[self topViewController] presentViewController:alert animated:YES completion:NULL];

}

/**
* confirm
*/
- (void)webView:(WKWebView *)webView runJavaScriptConfirmPanelWithMessage:(NSString *)message initiatedByFrame:(WKFrameInfo *)frame completionHandler:(void (^)(BOOL))completionHandler{
    UIAlertController *alert = [UIAlertController alertControllerWithTitle:@"" message:message preferredStyle:UIAlertControllerStyleAlert];
    [alert addAction:[UIAlertAction actionWithTitle:@"Ok" style:UIAlertActionStyleDefault handler:^(UIAlertAction *action) {
        completionHandler(YES);
    }]];
    [alert addAction:[UIAlertAction actionWithTitle:@"Cancel" style:UIAlertActionStyleCancel handler:^(UIAlertAction *action) {
        completionHandler(NO);
    }]];
    [[self topViewController] presentViewController:alert animated:YES completion:NULL];
}

/**
* prompt
*/
- (void)webView:(WKWebView *)webView runJavaScriptTextInputPanelWithPrompt:(NSString *)prompt defaultText:(NSString *)defaultText initiatedByFrame:(WKFrameInfo *)frame completionHandler:(void (^)(NSString *))completionHandler{
    UIAlertController *alert = [UIAlertController alertControllerWithTitle:@"" message:prompt preferredStyle:UIAlertControllerStyleAlert];
    [alert addTextFieldWithConfigurationHandler:^(UITextField *textField) {
        textField.textColor = [UIColor lightGrayColor];
        textField.placeholder = defaultText;
    }];
    [alert addAction:[UIAlertAction actionWithTitle:@"Ok" style:UIAlertActionStyleDefault handler:^(UIAlertAction *action) {
        completionHandler([[alert.textFields lastObject] text]);
    }]];
    [[self topViewController] presentViewController:alert animated:YES completion:NULL];
}

/**
 * topViewController
 */
-(UIViewController *)topViewController{
   UIViewController *controller = [self topViewControllerWithRootViewController:[self getCurrentWindow].rootViewController];
   return controller;
}

/**
 * topViewControllerWithRootViewController
 */
-(UIViewController *)topViewControllerWithRootViewController:(UIViewController *)viewController{
  if (viewController==nil) return nil;
  if (viewController.presentedViewController!=nil) {
    return [self topViewControllerWithRootViewController:viewController.presentedViewController];
  } else if ([viewController isKindOfClass:[UITabBarController class]]){
    return [self topViewControllerWithRootViewController:[(UITabBarController *)viewController selectedViewController]];
  } else if ([viewController isKindOfClass:[UINavigationController class]]){
    return [self topViewControllerWithRootViewController:[(UINavigationController *)viewController visibleViewController]];
  } else {
    return viewController;
  }
}
/**
 * getCurrentWindow
 */
-(UIWindow *)getCurrentWindow{
  UIWindow *window = [UIApplication sharedApplication].keyWindow;
  if (window.windowLevel!=UIWindowLevelNormal) {
    for (UIWindow *wid in [UIApplication sharedApplication].windows) {
      if (window.windowLevel==UIWindowLevelNormal) {
        window = wid;
        break;
      }
    }
  }
  return window;
}


/**
 * Decides whether to allow or cancel a navigation.
 * @see https://fburl.com/42r9fxob
 */
- (void)                  webView:(WKWebView *)webView
  decidePolicyForNavigationAction:(WKNavigationAction *)navigationAction
                  decisionHandler:(void (^)(WKNavigationActionPolicy))decisionHandler
{
  static NSDictionary<NSNumber *, NSString *> *navigationTypes;
  static dispatch_once_t onceToken;

  dispatch_once(&onceToken, ^{
    navigationTypes = @{
      @(WKNavigationTypeLinkActivated): @"click",
      @(WKNavigationTypeFormSubmitted): @"formsubmit",
      @(WKNavigationTypeBackForward): @"backforward",
      @(WKNavigationTypeReload): @"reload",
      @(WKNavigationTypeFormResubmitted): @"formresubmit",
      @(WKNavigationTypeOther): @"other",
    };
  });

  WKNavigationType navigationType = navigationAction.navigationType;
  NSURLRequest *request = navigationAction.request;

  if (_onShouldStartLoadWithRequest) {
    NSMutableDictionary<NSString *, id> *event = [self baseEvent];
    [event addEntriesFromDictionary: @{
      @"url": (request.URL).absoluteString,
      @"navigationType": navigationTypes[@(navigationType)]
    }];
    if (![self.delegate webView:self
      shouldStartLoadForRequest:event
                   withCallback:_onShouldStartLoadWithRequest]) {
      decisionHandler(WKNavigationResponsePolicyCancel);
      return;
    }
  }

  if (_onLoadingStart) {
    // We have this check to filter out iframe requests and whatnot
    BOOL isTopFrame = [request.URL isEqual:request.mainDocumentURL];
    if (isTopFrame) {
      NSMutableDictionary<NSString *, id> *event = [self baseEvent];
      [event addEntriesFromDictionary: @{
        @"url": (request.URL).absoluteString,
        @"navigationType": navigationTypes[@(navigationType)]
      }];
      _onLoadingStart(event);
    }
  }

  // Allow all navigation by default
  decisionHandler(WKNavigationResponsePolicyAllow);
}

/**
 * Called when an error occurs while the web view is loading content.
 * @see https://fburl.com/km6vqenw
 */
- (void)               webView:(WKWebView *)webView
  didFailProvisionalNavigation:(WKNavigation *)navigation
                     withError:(NSError *)error
{
  if (_onLoadingError) {
    if ([error.domain isEqualToString:NSURLErrorDomain] && error.code == NSURLErrorCancelled) {
      // NSURLErrorCancelled is reported when a page has a redirect OR if you load
      // a new URL in the WebView before the previous one came back. We can just
      // ignore these since they aren't real errors.
      // http://stackoverflow.com/questions/1024748/how-do-i-fix-nsurlerrordomain-error-999-in-iphone-3-0-os
      return;
    }

    if ([error.domain isEqualToString:@"WebKitErrorDomain"] && error.code == 102) {
      // Error code 102 "Frame load interrupted" is raised by the WKWebView
      // when the URL is from an http redirect. This is a common pattern when
      // implementing OAuth with a WebView.
      return;
    }

    NSMutableDictionary<NSString *, id> *event = [self baseEvent];
    [event addEntriesFromDictionary:@{
      @"didFailProvisionalNavigation": @YES,
      @"domain": error.domain,
      @"code": @(error.code),
      @"description": error.localizedDescription,
    }];
    _onLoadingError(event);
  }

  [self setBackgroundColor: _savedBackgroundColor];
}

- (void)evaluateJS:(NSString *)js
          thenCall: (void (^)(NSString*)) callback
{
  [self.webView evaluateJavaScript: js completionHandler: ^(id result, NSError *error) {
    if (error == nil) {
      if (callback != nil) {
        callback([NSString stringWithFormat:@"%@", result]);
      }
    } else {
      RCTLogError(@"Error evaluating injectedJavaScript: This is possibly due to an unsupported return type. Try adding true to the end of your injectedJavaScript string.");
    }
  }];
}


/**
 * Called when the navigation is complete.
 * @see https://fburl.com/rtys6jlb
 */
- (void)      webView:(WKWebView *)webView
  didFinishNavigation:(WKNavigation *)navigation
{
  if (_messagingEnabled) {
    #if RCT_DEV

    // Implementation inspired by Lodash.isNative.
    NSString *isPostMessageNative = @"String(String(window.postMessage) === String(Object.hasOwnProperty).replace('hasOwnProperty', 'postMessage'))";
    [self evaluateJS: isPostMessageNative thenCall: ^(NSString *result) {
      if (! [result isEqualToString:@"true"]) {
        RCTLogError(@"Setting onMessage on a WebView overrides existing values of window.postMessage, but a previous value was defined");
      }
    }];
    #endif

    NSString *source = [NSString stringWithFormat:
      @"(function() {"
        "window.originalPostMessage = window.postMessage;"

        "window.postMessage = function(data) {"
          "window.webkit.messageHandlers.%@.postMessage(String(data));"
        "};"
      "})();",
      MessageHanderName
    ];
    [self evaluateJS: source thenCall: nil];
  }

  if (_injectedJavaScript) {
    [self evaluateJS: _injectedJavaScript thenCall: ^(NSString *jsEvaluationValue) {
      NSMutableDictionary *event = [self baseEvent];
      event[@"jsEvaluationValue"] = jsEvaluationValue;
      if (self.onLoadingFinish) {
        self.onLoadingFinish(event);
      }
    }];
  } else if (_onLoadingFinish) {
    _onLoadingFinish([self baseEvent]);
  }

  [self setBackgroundColor: _savedBackgroundColor];
}

- (void)injectJavaScript:(NSString *)script
{
  [self evaluateJS: script thenCall: nil];
}

- (void)goForward
{
  [_webView goForward];
}

- (void)goBack
{
  [_webView goBack];
}

- (void)reload
{
  /**
   * When the initial load fails due to network connectivity issues,
   * [_webView reload] doesn't reload the webpage. Therefore, we must
   * manually call [_webView loadRequest:request].
   */
  NSURLRequest *request = [RCTConvert NSURLRequest:self.source];
  if (request.URL && !_webView.URL.absoluteString.length) {
    [_webView loadRequest:request];
  }
  else {
    [_webView reload];
  }
}

- (void)stopLoading
{
  [_webView stopLoading];
}

- (void)setBounces:(BOOL)bounces
{
  _bounces = bounces;
  _webView.scrollView.bounces = bounces;
}
@end<|MERGE_RESOLUTION|>--- conflicted
+++ resolved
@@ -81,16 +81,13 @@
     };
 
     WKWebViewConfiguration *wkWebViewConfig = [WKWebViewConfiguration new];
-<<<<<<< HEAD
-    if (_enableCache) {
-      wkWebViewConfig.websiteDataStore = [WKWebsiteDataStore defaultDataStore];
-=======
     if (_incognito) {
       wkWebViewConfig.websiteDataStore = [WKWebsiteDataStore nonPersistentDataStore];
+    } else if (_enableCache) {
+      wkWebViewConfig.websiteDataStore = [WKWebsiteDataStore defaultDataStore];
     }
     if(self.useSharedProcessPool) {
-        wkWebViewConfig.processPool = [[RNCWKProcessPoolManager sharedManager] sharedProcessPool];
->>>>>>> ac59610f
+      wkWebViewConfig.processPool = [[RNCWKProcessPoolManager sharedManager] sharedProcessPool];
     }
     wkWebViewConfig.userContentController = [WKUserContentController new];
     [wkWebViewConfig.userContentController addScriptMessageHandler: self name: MessageHanderName];
